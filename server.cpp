--- conflicted
+++ resolved
@@ -358,7 +358,6 @@
     chmod(logPath.c_str(), 0644); // ignore failure
 }
 
-<<<<<<< HEAD
 void wakeListeningSocket() {
     int fd = listeningSocketFd.load();
     if (fd < 0) {
@@ -376,7 +375,8 @@
 void requestGracefulShutdown() {
     shutdownRequested = 1;
     wakeListeningSocket();
-=======
+}
+
 void trySetRealtimeScheduling(const std::string& threadName, int priority) {
     static std::atomic<bool> warnedOnce{false};
     static std::atomic<bool> successLogged{false};
@@ -598,7 +598,6 @@
         }
         return false;
     }
->>>>>>> 36a223b4
 }
 
 /**
