--- conflicted
+++ resolved
@@ -5,10 +5,7 @@
 *.out
 *.app
 output/
-<<<<<<< HEAD
-=======
 .ignore/
->>>>>>> 513d3741
 
 # Object files
 *.o
